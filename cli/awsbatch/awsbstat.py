#!/usr/bin/env python2.6

# Copyright 2018 Amazon.com, Inc. or its affiliates. All Rights Reserved.
#
# Licensed under the Apache License, Version 2.0 (the "License").
# You may not use this file except in compliance with the License.
# A copy of the License is located at
#
# http://aws.amazon.com/apache2.0/
#
# or in the "LICENSE.txt" file accompanying this file.
# This file is distributed on an "AS IS" BASIS, WITHOUT WARRANTIES OR CONDITIONS OF ANY KIND, express or implied.
# See the License for the specific language governing permissions and limitations under the License.
from __future__ import print_function

import collections
import re
import sys
from builtins import range
from collections import OrderedDict

import argparse

from awsbatch.common import AWSBatchCliConfig, Boto3ClientFactory, Output, config_logger
from awsbatch.utils import (
    convert_to_date,
    fail,
    get_job_definition_name_by_arn,
    get_job_type,
    is_job_array,
    is_mnp_job,
    shell_join,
)

AWS_BATCH_JOB_STATUS = ["SUBMITTED", "PENDING", "RUNNABLE", "STARTING", "RUNNING", "SUCCEEDED", "FAILED"]


def _get_parser():
    """
    Parse input parameters and return the ArgumentParser object.

    If the command is executed without the --cluster parameter, the command will use the default cluster_name
    specified in the [main] section of the user's awsbatch-cli.cfg configuration file and will search
    for the [cluster cluster-name] section, if the section doesn't exist, it will ask to CloudFormation
    the required information.

    If the --cluster parameter is set, the command will search for the [cluster cluster-name] section
    in the user's awsbatch-cli.cfg configuration file or, if the file doesn't exist, it will ask to CloudFormation
    the required information.

    :return: the ArgumentParser object
    """
    parser = argparse.ArgumentParser(description="Shows the jobs submitted in the cluster's Job Queue.")
    parser.add_argument("-c", "--cluster", help="Cluster to use")
    parser.add_argument(
        "-s",
        "--status",
        help='Comma separated list of job status to ask, defaults to "active" jobs. '
        "Accepted values are: SUBMITTED, PENDING, RUNNABLE, STARTING, RUNNING, "
        "SUCCEEDED, FAILED, ALL",
        default="SUBMITTED,PENDING,RUNNABLE,STARTING,RUNNING",
    )
    parser.add_argument(
        "-e", "--expand-children", help="Expand jobs with children (array and MNP)", action="store_true"
    )
    parser.add_argument("-d", "--details", help="Show jobs details", action="store_true")
    parser.add_argument("-ll", "--log-level", help=argparse.SUPPRESS, default="ERROR")
    parser.add_argument(
        "job_ids",
        help="A space separated list of job IDs to show in the output. If the job is a "
        "job array, all the children will be displayed. If a single job is requested "
        "it will be shown in a detailed version",
        nargs="*",
    )
    return parser


<<<<<<< HEAD
def _compose_log_stream_url(region, log_stream):
    """
    Create logStream url
    :param region: the region on which the job has been submitted
    :param log_stream: the log stream name
    :return: an url
    """
    domain = 'amazonaws-us-gov' if region.startswith('us-gov') else 'aws'
    return "https://console.{0}.amazon.com/cloudwatch/home?" \
           "region={1}#logEventViewer:group=/aws/batch/job;stream={2}".format(domain, region, log_stream)


=======
>>>>>>> 0d4db2f9
class Job(object):
    """Generic job object."""

    def __init__(
        self,
        job_id,
        name,
        creation_time,
        start_time,
        stop_time,
        status,
        status_reason,
        job_definition,
        queue,
        command,
        reason,
        exit_code,
        vcpus,
        memory,
        nodes,
        log_stream,
        log_stream_url,
        s3_folder_url,
    ):
        """Constructor."""
        self.id = job_id
        self.name = name
        self.creation_time = creation_time
        self.start_time = start_time
        self.stop_time = stop_time
        self.status = status
        self.status_reason = status_reason
        self.job_definition = job_definition
        self.queue = queue
        self.command = command
        self.reason = reason
        self.exit_code = exit_code
        self.vcpus = vcpus
        self.memory = memory
        self.nodes = nodes
        self.log_stream = log_stream
        self.log_stream_url = log_stream_url
        self.s3_folder_url = s3_folder_url


class JobConverter(object):
    """Converter for AWS Batch simple job data object."""

    def convert(self, job):
        """
        Convert a job from AWS Batch representation.

        :param job: the job dictionary returned by AWS Batch api.
        :return: a Job object containing the parsed data.
        """
        container = self._get_container(job)
        log_stream, log_stream_url = self._get_log_stream(container, self._get_job_region(job))
        return Job(
            job_id=self._get_job_id(job),
            name=job["jobName"],
            creation_time=convert_to_date(job["createdAt"]),
            start_time=convert_to_date(job["startedAt"]) if "startedAt" in job else "-",
            stop_time=convert_to_date(job["stoppedAt"]) if "stoppedAt" in job else "-",
            status=job.get("status", "UNKNOWN"),
            status_reason=job.get("statusReason", "-"),
            job_definition=self._get_job_definition(job),
            queue=self._get_job_queue(job),
            command=self._get_command(container),
            reason=container.get("reason", "-"),
            exit_code=container.get("exitCode", "-"),
            vcpus=container.get("vcpus", "-"),
            memory=container.get("memory", "-"),
            nodes=self._get_number_of_nodes(job),
            log_stream=log_stream,
            log_stream_url=log_stream_url,
            s3_folder_url=self._get_s3_folder_url(container),
        )

    def _get_job_id(self, job):
        return job["jobId"]

    def _get_number_of_nodes(self, job):
        return 1

    def _get_log_stream(self, container, region):
        log_stream = "-"
        log_stream_url = "-"
        if container and "logStreamName" in container:
            log_stream = container["logStreamName"]
            log_stream_url = self._compose_log_stream_url(region, log_stream)

        return log_stream, log_stream_url

    def _get_container(self, job):
        return job.get("container", {})

    @staticmethod
    def _get_command(container):
        command = container.get("command", [])
        if not command:
            return "-"
        return shell_join(command)

    @staticmethod
    def _get_job_definition(job):
        if "jobQueue" in job:
            return get_job_definition_name_by_arn(job["jobDefinition"], version=True)
        return "-"

    @staticmethod
    def _get_job_queue(job):
        if "jobQueue" in job:
            return job["jobQueue"].split("/")[1]
        return "-"

    @staticmethod
    def _compose_log_stream_url(region, log_stream):
        """
        Create logStream url.

        :param region: the region on which the job has been submitted
        :param log_stream: the log stream name
        :return: an url
        """
        domain = "amazonaws-us-gov" if region.startswith("us-gov") else "aws"
        return (
            "https://console.{0}.amazon.com/cloudwatch/home?"
            "region={1}#logEventViewer:group=/aws/batch/job;stream={2}".format(domain, region, log_stream)
        )

    @staticmethod
    def _get_job_region(job):
        if "jobQueue" in job:
            return re.search(r"^arn:aws.*?:batch:(.*?):", job["jobQueue"]).group(1)
        return "-"

    @staticmethod
    def _get_s3_folder_url(container):
        for env_var in container.get("environment", []):
            if env_var.get("name") == "PCLUSTER_JOB_S3_URL":
                return env_var.get("value")
        return "-"


class MNPJobConverter(JobConverter):
    """Converter for AWS Batch mnp job data object."""

    def _get_number_of_nodes(self, job):
        return job["nodeProperties"]["numNodes"]

    def _get_job_id(self, job):
        return "{0} *{1}".format(job["jobId"], job["nodeProperties"]["numNodes"])

    def _get_log_stream(self, job, region):
        return "-", "-"

    def _get_container(self, job):
        if "nodeRangeProperties" in job["nodeProperties"]:
            return job["nodeProperties"]["nodeRangeProperties"][0]["container"]
        return {}


class ArrayJobConverter(JobConverter):
    """Converter for AWS Batch array job data object."""

    def _get_job_id(self, job):
        return "{0} [{1}]".format(job["jobId"], job["arrayProperties"]["size"])

    def _get_log_stream(self, job, region):
        return "-", "-"


class AWSBstatCommand(object):
    """awsbstat command."""

    __JOB_CONVERTERS = {"SIMPLE": JobConverter(), "ARRAY": ArrayJobConverter(), "MNP": MNPJobConverter()}

    def __init__(self, log, boto3_factory):
        """
        Constructor.

        :param log: log
        :param boto3_factory: an initialized Boto3ClientFactory object
        """
        self.log = log
        mapping = collections.OrderedDict(
            [
                ("jobId", "id"),
                ("jobName", "name"),
                ("createdAt", "creation_time"),
                ("startedAt", "start_time"),
                ("stoppedAt", "stop_time"),
                ("status", "status"),
                ("statusReason", "status_reason"),
                ("jobDefinition", "job_definition"),
                ("jobQueue", "queue"),
                ("command", "command"),
                ("exitCode", "exit_code"),
                ("reason", "reason"),
                ("vcpus", "vcpus"),
                ("memory[MB]", "memory"),
                ("nodes", "nodes"),
                ("logStream", "log_stream"),
                ("log", "log_stream_url"),
                ("s3FolderUrl", "s3_folder_url"),
            ]
        )
        self.output = Output(mapping=mapping)
        self.boto3_factory = boto3_factory
        self.batch_client = boto3_factory.get_client("batch")

    def run(self, job_status, expand_children, job_queue=None, job_ids=None, show_details=False):
        """Print list of jobs, by filtering by queue or by ids."""
        if job_ids:
            self.__populate_output_by_job_ids(job_ids, show_details or len(job_ids) == 1, include_parents=True)
            # explicitly asking for job details,
            # or asking for a single simple job (the output is not a list of jobs)
            details_required = show_details or (len(job_ids) == 1 and self.output.length() == 1)
        elif job_queue:
            self.__populate_output_by_queue(job_queue, job_status, expand_children, show_details)
            details_required = show_details
        else:
            fail("Error listing jobs from AWS Batch. job_ids or job_queue must be defined")

        sort_keys_function = self.__sort_by_status_startedat_jobid() if not job_ids else self.__sort_by_key(job_ids)
        if details_required:
            self.output.show(sort_keys_function=sort_keys_function)
        else:
            self.output.show_table(
                keys=["jobId", "jobName", "status", "startedAt", "stoppedAt", "exitCode"],
                sort_keys_function=sort_keys_function,
            )

    @staticmethod
    def __sort_by_key(ordered_keys):  # noqa: D202
        """
        Build a function to sort the output by key.

        :param ordered_keys: list containing the sorted keys.
        :return: a function to be used as key argument of the sorted function.
        """

        def _sort_by_key(item):
            job_id = item.id
            try:
                # in case the parent id was provided as input, sort children based on parent id position
                parent_id = re.findall(r"[\w-]+", job_id)[0]
                job_position = ordered_keys.index(parent_id)

            except ValueError:
                # in case the child id was provided as input, use its position in the list
                job_position = ordered_keys.index(job_id)

            return (
                # sort by id according to the order in the keys_order list
                job_position,
                # sort by full id (needed to have parent before children)
                job_id,
            )

        return _sort_by_key

    @staticmethod
    def __sort_by_status_startedat_jobid():
        """
        Build a function to sort the output by (status, startedAt, jobId).

        :return: a function to be used as key argument of the sorted function.
        """
        return lambda item: (
            # sort by status. Status order is defined by AWS_BATCH_JOB_STATUS.
            AWS_BATCH_JOB_STATUS.index(item.status),
            # sort by startedAt column.
            item.start_time,
            # sort by jobId column.
            item.id,
        )

    def __populate_output_by_job_ids(self, job_ids, details, include_parents=False):
        """
        Add Job item or jobs array children to the output.

        :param job_ids: job ids or ARNs
        :param details: ask for job details
        """
        try:
            if job_ids:
                self.log.info("Describing jobs (%s), details (%s)" % (job_ids, details))
                parent_jobs = []
                jobs_with_children = []
                jobs = self.__chunked_describe_jobs(job_ids)
                for job in jobs:
                    # always add parent job
                    if include_parents or get_job_type(job) == "SIMPLE":
                        parent_jobs.append(job)
                    if is_job_array(job):
                        jobs_with_children.append((job["jobId"], ":", job["arrayProperties"]["size"]))
                    elif is_mnp_job(job):
                        jobs_with_children.append((job["jobId"], "#", job["nodeProperties"]["numNodes"]))

                # add parent jobs to the output
                self.__add_jobs(parent_jobs)

                # create output items for jobs' children
                self.__populate_output_by_parent_ids(jobs_with_children)
        except Exception as e:
            fail("Error describing jobs from AWS Batch. Failed with exception: %s" % e)

    def __populate_output_by_parent_ids(self, parent_jobs):
        """
        Add jobs children to the output.

        :param parent_jobs: list of triplets (job_id, job_id_separator, job_size)
        """
        try:
            expanded_job_ids = []
            for parent_job in parent_jobs:
                expanded_job_ids.extend(
                    [
                        "{JOB_ID}{SEPARATOR}{INDEX}".format(JOB_ID=parent_job[0], SEPARATOR=parent_job[1], INDEX=i)
                        for i in range(0, parent_job[2])
                    ]
                )

            if expanded_job_ids:
                jobs = self.__chunked_describe_jobs(expanded_job_ids)

                # forcing details to be False since already retrieved.
                self.__add_jobs(jobs)
        except Exception as e:
            fail("Error listing job children. Failed with exception: %s" % e)

    def __chunked_describe_jobs(self, job_ids):
        """
        Submit calls to describe_jobs in batches of 100 elements each.

        describe_jobs API call has a hard limit on the number of job that can be
        retrieved with a single call. In case job_ids has more than 100 items, this function
        distributes the describe_jobs call across multiple requests.

        :param job_ids: list of ids for the jobs to describe.
        :return: list of described jobs.
        """
        jobs = []
        for index in range(0, len(job_ids), 100):
            jobs_chunk = job_ids[index : index + 100]  # noqa: E203
            jobs.extend(self.batch_client.describe_jobs(jobs=jobs_chunk)["jobs"])
        return jobs

    def __add_jobs(self, jobs, details=False):
        """
        Get job info from AWS Batch and add to the output.

        :param jobs: list of jobs items (output of the list_jobs function)
        :param details: ask for job details
        """
        try:
            if jobs:
                self.log.debug("Adding jobs to the output (%s)" % jobs)
                if details:
                    self.log.info("Asking for jobs details")
                    jobs_to_show = self.__chunked_describe_jobs([job["jobId"] for job in jobs])
                else:
                    jobs_to_show = jobs

                for job in jobs_to_show:
                    self.log.debug("Adding job to the output (%s)", job)

                    job_converter = self.__JOB_CONVERTERS[get_job_type(job)]

                    self.output.add(job_converter.convert(job))
        except KeyError as e:
            fail("Error building Job item. Key (%s) not found." % e)
        except Exception as e:
            fail("Error adding jobs to the output. Failed with exception: %s" % e)

    def __populate_output_by_queue(self, job_queue, job_status, expand_children, details):
        """
        Add Job items to the output asking for given queue and status.

        :param job_queue: job queue name or ARN
        :param job_status: list of job status to ask
        :param expand_children: if True, the job with children will be expanded by creating a row for each child
        :param details: ask for job details
        """
        try:
            single_jobs = []
            jobs_with_children = []
            for status in job_status:
                next_token = ""
                while next_token is not None:
                    response = self.batch_client.list_jobs(jobStatus=status, jobQueue=job_queue, nextToken=next_token)

                    for job in response["jobSummaryList"]:
                        if get_job_type(job) != "SIMPLE" and expand_children is True:
                            jobs_with_children.append(job["jobId"])
                        else:
                            single_jobs.append(job)
                    next_token = response.get("nextToken")

            # create output items for job array children
            self.__populate_output_by_job_ids(jobs_with_children, details)

            # add single jobs to the output
            self.__add_jobs(single_jobs, details)

        except Exception as e:
            fail("Error listing jobs from AWS Batch. Failed with exception: %s" % e)


def main(argv=None):
    """Command entrypoint."""
    try:
        # parse input parameters and config file
        args = _get_parser().parse_args(argv)
        log = config_logger(args.log_level)
        log.info("Input parameters: %s" % args)
        config = AWSBatchCliConfig(log=log, cluster=args.cluster)
        boto3_factory = Boto3ClientFactory(
            region=config.region,
            proxy=config.proxy,
            aws_access_key_id=config.aws_access_key_id,
            aws_secret_access_key=config.aws_secret_access_key,
        )

        job_status_set = OrderedDict((status.strip().upper(), "") for status in args.status.split(","))
        if "ALL" in job_status_set:
            # add all the statuses in the list
            job_status_set = OrderedDict((status, "") for status in AWS_BATCH_JOB_STATUS)
        job_status = list(job_status_set)

        AWSBstatCommand(log, boto3_factory).run(
            job_status=job_status,
            expand_children=args.expand_children,
            job_ids=args.job_ids,
            job_queue=config.job_queue,
            show_details=args.details,
        )

    except KeyboardInterrupt:
        print("Exiting...")
        sys.exit(0)
    except Exception as e:
        fail("Unexpected error. Command failed with exception: %s" % e)


if __name__ == "__main__":
    main()<|MERGE_RESOLUTION|>--- conflicted
+++ resolved
@@ -75,21 +75,6 @@
     return parser
 
 
-<<<<<<< HEAD
-def _compose_log_stream_url(region, log_stream):
-    """
-    Create logStream url
-    :param region: the region on which the job has been submitted
-    :param log_stream: the log stream name
-    :return: an url
-    """
-    domain = 'amazonaws-us-gov' if region.startswith('us-gov') else 'aws'
-    return "https://console.{0}.amazon.com/cloudwatch/home?" \
-           "region={1}#logEventViewer:group=/aws/batch/job;stream={2}".format(domain, region, log_stream)
-
-
-=======
->>>>>>> 0d4db2f9
 class Job(object):
     """Generic job object."""
 
