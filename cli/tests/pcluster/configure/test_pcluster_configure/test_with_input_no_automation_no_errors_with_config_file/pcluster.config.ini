--- conflicted
+++ resolved
@@ -6,18 +6,9 @@
 base_os = ubuntu1604
 vpc_settings = default
 scheduler = slurm
-<<<<<<< HEAD
-master_instance_type = c5.xlarge
+master_instance_type = m6g.xlarge
 additional_iam_policies = arn:aws-cn:iam::aws:policy/CloudWatchAgentServerPolicy
 queue_settings = default
-=======
-master_instance_type = m6g.xlarge
-compute_instance_type = m6g.xlarge
-max_queue_size = 18
-initial_queue_size = 7
-maintain_initial_size = true
-additional_iam_policies = arn:aws-cn:iam::aws:policy/CloudWatchAgentServerPolicy
->>>>>>> 776238b7
 
 [vpc default]
 vpc_id = vpc-34567891
@@ -38,7 +29,7 @@
 compute_resource_settings = default
 
 [compute_resource default]
-instance_type = g3.8xlarge
+instance_type = m6g.xlarge
 min_count = 7
 max_count = 18
 initial_count = 7