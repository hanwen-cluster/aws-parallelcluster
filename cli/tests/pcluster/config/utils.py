--- conflicted
+++ resolved
@@ -18,13 +18,8 @@
 from assertpy import assert_that
 from configparser import NoOptionError, NoSectionError
 
-<<<<<<< HEAD
-from assertpy import assert_that
 from pcluster.config.cfn_param_types import CfnParam
 from pcluster.config.param_types import StorageData
-=======
-from pcluster.config.param_types import Param
->>>>>>> 67ac9283
 from pcluster.config.pcluster_config import PclusterConfig
 from tests.pcluster.config.defaults import CFN_CONFIG_NUM_OF_PARAMS, DefaultDict
 
@@ -106,21 +101,6 @@
         assert_that(param.value, description="{0} assert fail".format(param.key)).is_equal_to(expected_value)
 
 
-<<<<<<< HEAD
-def mock_pcluster_config(mocker, scheduler=None):
-    mocker.patch(
-        "pcluster.config.validators.get_supported_instance_types", return_value=["t2.micro", "t2.large", "c4.xlarge"]
-    )
-    mocker.patch(
-        "pcluster.config.validators.get_supported_compute_instance_types",
-        return_value=(
-            ["t2.micro", "t2.large", "t2", "optimal"]
-            if scheduler == "awsbatch"
-            else ["t2.micro", "t2.large", "c4.xlarge"]
-        ),
-    )
-    mocker.patch("pcluster.config.cfn_param_types.get_avail_zone", return_value="mocked_avail_zone")
-=======
 def get_mock_pcluster_config_patches(scheduler, extra_patches=None):
     """Return mocks for a set of functions that should be mocked by default because they access the network."""
     architectures = ["x86_64"]
@@ -130,8 +110,8 @@
         "pcluster.config.validators.get_supported_instance_types": master_instances,
         "pcluster.config.validators.get_supported_compute_instance_types": compute_instances,
         "pcluster.config.validators.get_supported_architectures_for_instance_type": architectures,
-        "pcluster.config.param_types.get_avail_zone": "mocked_avail_zone",
-        "pcluster.config.param_types.get_supported_architectures_for_instance_type": architectures,
+        "pcluster.config.cfn_param_types.get_avail_zone": "mocked_avail_zone",
+        "pcluster.config.cfn_param_types.get_supported_architectures_for_instance_type": architectures,
         "pcluster.config.validators.get_instance_vcpus": 1,
     }
     if extra_patches:
@@ -144,7 +124,6 @@
     mock_patches = get_mock_pcluster_config_patches(scheduler, extra_patches)
     for function, return_value in mock_patches.items():
         mocker.patch(function, return_value=return_value)
->>>>>>> 67ac9283
     mocker.patch.object(PclusterConfig, "_PclusterConfig__test_configuration")
 
 
@@ -207,14 +186,18 @@
 
 
 def get_mocked_pcluster_config(mocker, auto_refresh=False):
-    mocker.patch("pcluster.config.param_types.get_supported_architectures_for_instance_type", return_value=["x86_64"])
+    mocker.patch(
+        "pcluster.config.cfn_param_types.get_supported_architectures_for_instance_type", return_value=["x86_64"]
+    )
     pcluster_config = PclusterConfig(config_file="wrong-file")
     pcluster_config.auto_refresh = auto_refresh
     return pcluster_config
 
 
 def assert_section_from_file(mocker, section_definition, config_parser_dict, expected_dict_params, expected_message):
-    mocker.patch("pcluster.config.param_types.get_supported_architectures_for_instance_type", return_value=["x86_64"])
+    mocker.patch(
+        "pcluster.config.cfn_param_types.get_supported_architectures_for_instance_type", return_value=["x86_64"]
+    )
     config_parser = configparser.ConfigParser()
     config_parser.read_dict(config_parser_dict)
 
@@ -310,7 +293,9 @@
 
 
 def assert_section_params(mocker, pcluster_config_reader, settings_label, expected_cfn_params):
-    mocker.patch("pcluster.config.param_types.get_supported_architectures_for_instance_type", return_value=["x86_64"])
+    mocker.patch(
+        "pcluster.config.cfn_param_types.get_supported_architectures_for_instance_type", return_value=["x86_64"]
+    )
     if isinstance(expected_cfn_params, SystemExit):
         with pytest.raises(SystemExit):
             PclusterConfig(
