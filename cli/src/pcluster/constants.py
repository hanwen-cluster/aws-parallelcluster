--- conflicted
+++ resolved
@@ -20,10 +20,7 @@
 SUPPORTED_OSES = ["alinux2", "centos7", "ubuntu1804", "ubuntu2004"]
 SUPPORTED_OSES_FOR_SCHEDULER = {"slurm": SUPPORTED_OSES, "awsbatch": ["alinux2"]}
 SUPPORTED_ARCHITECTURES = ["x86_64", "arm64"]
-SUPPORTED_OSES_FOR_ARCHITECTURE = {
-    "x86_64": SUPPORTED_OSES,
-    "arm64": ["alinux2", "ubuntu1804", "ubuntu2004"],
-}
+SUPPORTED_OSES_FOR_ARCHITECTURE = {"x86_64": SUPPORTED_OSES, "arm64": SUPPORTED_OSES}
 
 OS_MAPPING = {
     "centos7": {"user": "centos", "root-device": "/dev/sda1"},
@@ -49,7 +46,6 @@
 
 FSX_SSD_THROUGHPUT = [50, 100, 200]
 FSX_HDD_THROUGHPUT = [12, 40]
-<<<<<<< HEAD
 
 EBS_VOLUME_TYPE_IOPS_DEFAULT = {
     "io1": 100,
@@ -140,7 +136,4 @@
     "us-gov-west-1",
     "us-west-1",
     "us-west-2",
-]
-=======
-SUPPORTED_OSS = ["alinux2", "ubuntu1804", "ubuntu2004", "centos7", "centos8"]
->>>>>>> 8c2e9595
+]