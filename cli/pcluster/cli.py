# Copyright 2013-2018 Amazon.com, Inc. or its affiliates. All Rights Reserved.
#
# Licensed under the Apache License, Version 2.0 (the "License"). You may not use this file except in compliance
# with the License. A copy of the License is located at
#
# http://aws.amazon.com/apache2.0/
#
# or in the "LICENSE.txt" file accompanying this file. This file is distributed on an "AS IS" BASIS, WITHOUT WARRANTIES
# OR CONDITIONS OF ANY KIND, express or implied. See the License for the specific language governing permissions and
# limitations under the License.
from __future__ import absolute_import

import errno
import json
import logging
import os
import sys
<<<<<<< HEAD

import argparse

from . import easyconfig
from . import pcluster

=======
import textwrap

import argparse

from pcluster import easyconfig, pcluster

>>>>>>> 0d4db2f9

def create(args):
    pcluster.create(args)


def configure(args):
    easyconfig.configure(args)


def command(args, extra_args):
    pcluster.command(args, extra_args)


def status(args):
    pcluster.status(args)


<<<<<<< HEAD
def list(args):
    pcluster.list(args)
=======
def list_stacks(args):
    pcluster.list_stacks(args)

>>>>>>> 0d4db2f9


def delete(args):
    pcluster.delete(args)


def instances(args):
    pcluster.instances(args)


def update(args):
    pcluster.update(args)


def version(args):
    pcluster.version(args)


def start(args):
    pcluster.start(args)


def stop(args):
    pcluster.stop(args)


def create_ami(args):
    pcluster.create_ami(args)


def config_logger():
    logger = logging.getLogger("pcluster.pcluster")
    logger.setLevel(logging.DEBUG)

    ch = logging.StreamHandler(sys.stdout)
    ch.setLevel(logging.INFO)
    ch.setFormatter(logging.Formatter("%(message)s"))
    logger.addHandler(ch)

    logfile = os.path.expanduser(os.path.join("~", ".parallelcluster", "pcluster-cli.log"))
    try:
        os.makedirs(os.path.dirname(logfile))
    except OSError as e:
        if e.errno != errno.EEXIST:
            raise  # can safely ignore EEXISTS for this purpose...

    fh = logging.FileHandler(logfile)
    fh.setLevel(logging.DEBUG)
    fh.setFormatter(logging.Formatter("%(asctime)s - %(levelname)s - %(name)s - %(message)s"))
    logger.addHandler(fh)

<<<<<<< HEAD

def _addarg_config(subparser):
    subparser.add_argument("--config", "-c", dest="config_file", help='specify an alternative config file')


def _addarg_region(subparser):
    subparser.add_argument("--region", "-r", dest="region", help='specify a specific region to connect to', default=None)


def _addarg_nowait(subparser):
    subparser.add_argument("--nowait", "-nw", dest="nowait", action='store_true',
                    help='do not wait for stack events, after executing stack command')


def main():
    config_logger()
=======

def _addarg_config(subparser):
    subparser.add_argument("-c", "--config", dest="config_file", help="alternative config file")


def _addarg_region(subparser):
    subparser.add_argument("-r", "--region", help="region to connect to")

>>>>>>> 0d4db2f9

def _addarg_nowait(subparser):
    subparser.add_argument(
        "-nw", "--nowait", action="store_true", help="do not wait for stack events, after executing stack command"
    )


def _get_parser():
    """
    Initialize ArgumentParser for pcluster commands.

    :return: the ArgumentParser object
    """
    parser = argparse.ArgumentParser(
        description="pcluster is the AWS ParallelCluster CLI and permits "
        "to launch and manage HPC clusters in the AWS cloud.",
        epilog='For command specific flags run "pcluster [command] --help"',
    )
    subparsers = parser.add_subparsers()
    subparsers.required = True
<<<<<<< HEAD
    subparsers.dest = 'command'

    pcreate = subparsers.add_parser('create', help='creates a cluster')
    pcreate.add_argument("cluster_name", type=str, default=None,
                        help='create an AWS ParallelCluster with the provided name.')
    _addarg_config(pcreate)
    _addarg_region(pcreate)
    _addarg_nowait(pcreate)
    pcreate.add_argument("--norollback", "-nr", action='store_true', dest="norollback", default=False,
                         help='disable stack rollback on error')
    pcreate.add_argument("--template-url", "-u", type=str, dest="template_url", default=None,
                         help='specify a URL for a custom cloudformation template')
    pcreate.add_argument("--cluster-template", "-t", type=str, dest="cluster_template", default=None,
                         help='specify a specific cluster template to use')
    pcreate.add_argument("--extra-parameters", "-p", type=json.loads, dest="extra_parameters", default=None,
                         help='add extra parameters to stack create')
    pcreate.add_argument("--tags", "-g", type=json.loads, dest="tags", default=None,
                         help='tags to be added to the stack')
    pcreate.set_defaults(func=create)

    pupdate = subparsers.add_parser('update', help='update a running cluster')
    pupdate.add_argument("cluster_name", type=str, default=None,
                        help='update the AWS ParallelCluster with the provided name.')
    _addarg_config(pupdate)
    _addarg_region(pupdate)
    _addarg_nowait(pupdate)
    pupdate.add_argument("--norollback", "-nr", action='store_true', dest="norollback", default=False,
                         help='disable stack rollback on error')
    pupdate.add_argument("--template-url", "-u", type=str, dest="template_url", default=None,
                         help='specify a URL for a custom cloudformation template')
    pupdate.add_argument("--cluster-template", "-t", type=str, dest="cluster_template", default=None,
                         help='specify a specific cluster template to use')
    pupdate.add_argument("--extra-parameters", "-p", type=str, dest="extra_parameters", default=None,
                         help='add extra parameters to stack update')
    pupdate.add_argument("--reset-desired", "-rd", action='store_true', dest="reset_desired", default=False,
                         help='reset the current ASG desired capacity to initial config values')
    pupdate.set_defaults(func=update)

    pdelete = subparsers.add_parser('delete', help='delete a cluster')
    pdelete.add_argument("cluster_name", type=str, default=None,
                         help='delete the AWS ParallelCluster with the provided name.')
=======
    subparsers.dest = "command"

    # create command subparser
    create_example = textwrap.dedent(
        """When the command is called and it starts polling for status of that call
it is safe to "Ctrl-C" out. You can always return to that status by calling "pcluster status mycluster".

Examples::

  $ pcluster create mycluster
  $ pcluster create mycluster --tags \'{ "Key1" : "Value1" , "Key2" : "Value2" }\'"""
    )
    pcreate = subparsers.add_parser(
        "create",
        help="Creates a new cluster.",
        formatter_class=argparse.RawDescriptionHelpFormatter,
        epilog=create_example,
    )
    pcreate.add_argument(
        "cluster_name",
        help="name for the cluster. The CloudFormation Stack name will be " "parallelcluster-[cluster_name]",
    )
    _addarg_config(pcreate)
    _addarg_region(pcreate)
    _addarg_nowait(pcreate)
    pcreate.add_argument(
        "-nr", "--norollback", action="store_true", default=False, help="disable stack rollback on error"
    )
    pcreate.add_argument(
        "-u",
        "--template-url",
        help="specify URL for the custom CloudFormation template, " "if it has been used at creation time",
    )
    pcreate.add_argument("-t", "--cluster-template", help="cluster template to use")
    pcreate.add_argument("-p", "--extra-parameters", type=json.loads, help="add extra parameters to stack create")
    pcreate.add_argument("-g", "--tags", type=json.loads, help="tags to be added to the stack")
    pcreate.set_defaults(func=create)

    # update command subparser
    pupdate = subparsers.add_parser(
        "update",
        help="Updates a running cluster by using the values in the config " "file or a TEMPLATE_URL provided.",
        epilog="When the command is called and it starts polling for status of that call "
        'it is safe to "Ctrl-C" out. You can always return to that status by '
        'calling "pcluster status mycluster"',
    )
    pupdate.add_argument("cluster_name", help="name of the cluster to update")
    _addarg_config(pupdate)
    _addarg_region(pupdate)
    _addarg_nowait(pupdate)
    pupdate.add_argument(
        "-nr", "--norollback", action="store_true", default=False, help="disable CloudFormation Stack rollback on error"
    )
    pupdate.add_argument("-u", "--template-url", help="URL for a custom CloudFormation template")
    pupdate.add_argument("-t", "--cluster-template", help="specific cluster template to use")
    pupdate.add_argument("-p", "--extra-parameters", help="add extra parameters to stack update")
    pupdate.add_argument(
        "-rd",
        "--reset-desired",
        action="store_true",
        default=False,
        help="reset the current ASG desired capacity to initial config values",
    )
    pupdate.set_defaults(func=update)

    # delete command subparser
    pdelete = subparsers.add_parser(
        "delete",
        help="Deletes a cluster.",
        epilog="When the command is called and it starts polling for status of that call "
        'it is safe to "Ctrl-C" out. You can always return to that status by '
        'calling "pcluster status mycluster"',
    )
    pdelete.add_argument("cluster_name", help="name of the cluster to delete")
>>>>>>> 0d4db2f9
    _addarg_config(pdelete)
    _addarg_region(pdelete)
    _addarg_nowait(pdelete)
    pdelete.set_defaults(func=delete)

<<<<<<< HEAD
    pstart = subparsers.add_parser('start', help='start the compute fleet that has been stopped')
    pstart.add_argument("cluster_name", type=str, default=None,
                        help='starts the compute fleet of the provided cluster name.')
=======
    # start command subparser
    pstart = subparsers.add_parser(
        "start",
        help="Starts the compute fleet for a cluster that has been stopped.",
        epilog="This command sets the Auto Scaling Group parameters to either the initial "
        "configuration values (max_queue_size and initial_queue_size) from the "
        "template that was used to create the cluster or to the configuration values "
        "that were used to update the cluster since creation.",
    )
    pstart.add_argument("cluster_name", help="starts the compute fleet of the provided cluster name")
>>>>>>> 0d4db2f9
    _addarg_config(pstart)
    _addarg_region(pstart)
    pstart.set_defaults(func=start)

<<<<<<< HEAD
    pstop = subparsers.add_parser('stop', help='stop the compute fleet, but leave the master server running for '
                                               'debugging/development')
    pstop.add_argument("cluster_name", type=str, default=None,
                       help='stops the compute fleet of the provided cluster name.')
=======
    # stop command subparser
    pstop = subparsers.add_parser(
        "stop",
        help="Stops the compute fleet, leaving the master server running.",
        epilog="Sets the Auto Scaling Group parameters to min/max/desired = 0/0/0 and "
        "terminates the compute fleet. The master will remain running. To terminate "
        "all EC2 resources and avoid EC2 charges, consider deleting the cluster.",
    )
    pstop.add_argument("cluster_name", help="stops the compute fleet of the provided cluster name")
>>>>>>> 0d4db2f9
    _addarg_config(pstop)
    _addarg_region(pstop)
    pstop.set_defaults(func=stop)

<<<<<<< HEAD
    pstatus = subparsers.add_parser('status', help='pull the current status of the cluster')
    pstatus.add_argument("cluster_name", type=str, default=None,
                         help='show the status of the AWS ParallelCluster with the provided name.')
=======
    # status command subparser
    pstatus = subparsers.add_parser("status", help="Pulls the current status of the cluster.")
    pstatus.add_argument("cluster_name", help="Shows the status of the cluster with the provided name.")
>>>>>>> 0d4db2f9
    _addarg_config(pstatus)
    _addarg_region(pstatus)
    _addarg_nowait(pstatus)
    pstatus.set_defaults(func=status)

<<<<<<< HEAD
    plist = subparsers.add_parser('list', help='display a list of stacks associated with AWS ParallelCluster')
    _addarg_config(plist)
    _addarg_region(plist)
    plist.set_defaults(func=list)

    pinstances = subparsers.add_parser('instances', help='display a list of all instances in a cluster')
    pinstances.add_argument("cluster_name", type=str, default=None,
                            help='show the status of the AWS ParallelCluster with the provided name.')
=======
    # list command subparser
    plist = subparsers.add_parser(
        "list",
        help="Displays a list of stacks associated with AWS ParallelCluster.",
        epilog="Lists the Stack Name of the CloudFormation stacks named parallelcluster-*",
    )
    _addarg_config(plist)
    _addarg_region(plist)
    plist.set_defaults(func=list_stacks)

    # instances command subparser
    pinstances = subparsers.add_parser("instances", help="Displays a list of all instances in a cluster.")
    pinstances.add_argument("cluster_name", help="Display the instances for the cluster with the provided name.")
>>>>>>> 0d4db2f9
    _addarg_config(pinstances)
    _addarg_region(pinstances)
    pinstances.set_defaults(func=instances)

<<<<<<< HEAD
    pssh = subparsers.add_parser('ssh', help='connect to the master server using SSH',
                                 description='run ssh command with username and ip address pre-filled. '\
                                             'Arbitrary arguments are appended to the end of the ssh commmand. '\
                                             'This command may be customized in the aliases '
                                             'section of the config file.')
    pssh.add_argument("cluster_name", type=str, default=None,
                      help='name of the cluster to set variables for.')
    pssh.add_argument("--dryrun", "-d", action='store_true', dest="dryrun", default=False,
                      help='print command and exit.')
    pssh.set_defaults(func=command)

    pconfigure = subparsers.add_parser('configure', help='creating initial AWS ParallelCluster configuration')
=======
    # ssh command subparser
    ssh_example = textwrap.dedent(
        """Example::

  $ pcluster ssh mycluster -i ~/.ssh/id_rsa

results in an ssh command with username and IP address pre-filled::

  $ ssh ec2-user@1.1.1.1 -i ~/.ssh/id_rsa

SSH command is defined in the global config file, under the aliases section and can be customized::

  [aliases]
  ssh = ssh {CFN_USER}@{MASTER_IP} {ARGS}

Variables substituted::

  {CFN_USER}
  {MASTER_IP}
  {ARGS} (only if specified on the cli)"""
    )
    pssh = subparsers.add_parser(
        "ssh",
        help="Connect to the master server using SSH.",
        description="Run ssh command with username and IP address pre-filled. "
        "Arbitrary arguments are appended to the end of the ssh command. "
        "This command may be customized in the aliases "
        "section of the config file.",
        formatter_class=argparse.RawDescriptionHelpFormatter,
        epilog=ssh_example,
    )
    pssh.add_argument("cluster_name", help="name of the cluster to connect to")
    pssh.add_argument("-d", "--dryrun", action="store_true", default=False, help="print command and exit")
    pssh.set_defaults(func=command)

    # createami command subparser
    pami = subparsers.add_parser("createami", help="(Linux/OSX) Creates a custom AMI to use with AWS ParallelCluster.")
    pami.add_argument(
        "-ai",
        "--ami-id",
        dest="base_ami_id",
        required=True,
        help="specify the base AMI to use for building the AWS ParallelCluster AMI",
    )
    pami.add_argument(
        "-os",
        "--os",
        dest="base_ami_os",
        required=True,
        help="specify the OS of the base AMI. " "Valid values are alinux, ubuntu1404, ubuntu1604, centos6 or centos7",
    )
    pami.add_argument(
        "-ap",
        "--ami-name-prefix",
        dest="custom_ami_name_prefix",
        default="custom-ami-",
        help="specify the prefix name of the resulting AWS ParallelCluster AMI",
    )
    pami.add_argument(
        "-cc",
        "--custom-cookbook",
        dest="custom_ami_cookbook",
        help="specify the cookbook to use to build the AWS ParallelCluster AMI",
    )
    _addarg_config(pami)
    _addarg_region(pami)
    pami.set_defaults(template_url=None)
    pami.set_defaults(func=create_ami)

    # configure command subparser
    pconfigure = subparsers.add_parser("configure", help="Start initial AWS ParallelCluster configuration.")
>>>>>>> 0d4db2f9
    _addarg_config(pconfigure)
    pconfigure.set_defaults(func=configure)

    # version command subparser
    pversion = subparsers.add_parser("version", help="Display version of AWS ParallelCluster.")
    pversion.set_defaults(func=version)

<<<<<<< HEAD
    pami = subparsers.add_parser('createami', help='(Linux/OSX) create a custom AMI to use with AWS ParallelCluster')
    pami.add_argument("--ami-id", "-ai", type=str, dest="base_ami_id", default=None, required=True,
                      help="specify the base AMI to use for building the AWS ParallelCluster AMI")
    pami.add_argument("--os", "-os", type=str, dest="base_ami_os", default=None, required=True,
                      help="specify the OS of the base AMI. "
                           "Valid values are alinux, ubuntu1404, ubuntu1604, centos6 or centos7")
    pami.add_argument("--ami-name-prefix", "-ap", type=str, dest="custom_ami_name_prefix", default='custom-ami-',
                      help="specify the prefix name of the resulting AWS ParallelCluster AMI")
    pami.add_argument("--custom-cookbook", "-cc", type=str, dest="custom_ami_cookbook", default=None,
                      help="specify the cookbook to use to build the AWS ParallelCluster AMI")
    _addarg_config(pami)
    _addarg_region(pami)
    pami.set_defaults(template_url=None)
    pami.set_defaults(func=create_ami)
=======
    return parser


def main():
    config_logger()

    logger = logging.getLogger("pcluster.pcluster")
    logger.debug("pcluster CLI starting")
>>>>>>> 0d4db2f9

    parser = _get_parser()
    args, extra_args = parser.parse_known_args()
    logger.debug(args)
    if args.func.__name__ == "command":
        args.func(args, extra_args)
    else:
        if extra_args:
            parser.print_usage()
            print("Invalid arguments %s..." % extra_args)
            sys.exit(1)
        args.func(args)<|MERGE_RESOLUTION|>--- conflicted
+++ resolved
@@ -15,21 +15,12 @@
 import logging
 import os
 import sys
-<<<<<<< HEAD
+import textwrap
 
 import argparse
 
-from . import easyconfig
-from . import pcluster
-
-=======
-import textwrap
-
-import argparse
-
 from pcluster import easyconfig, pcluster
 
->>>>>>> 0d4db2f9
 
 def create(args):
     pcluster.create(args)
@@ -47,14 +38,8 @@
     pcluster.status(args)
 
 
-<<<<<<< HEAD
-def list(args):
-    pcluster.list(args)
-=======
 def list_stacks(args):
     pcluster.list_stacks(args)
-
->>>>>>> 0d4db2f9
 
 
 def delete(args):
@@ -106,24 +91,6 @@
     fh.setFormatter(logging.Formatter("%(asctime)s - %(levelname)s - %(name)s - %(message)s"))
     logger.addHandler(fh)
 
-<<<<<<< HEAD
-
-def _addarg_config(subparser):
-    subparser.add_argument("--config", "-c", dest="config_file", help='specify an alternative config file')
-
-
-def _addarg_region(subparser):
-    subparser.add_argument("--region", "-r", dest="region", help='specify a specific region to connect to', default=None)
-
-
-def _addarg_nowait(subparser):
-    subparser.add_argument("--nowait", "-nw", dest="nowait", action='store_true',
-                    help='do not wait for stack events, after executing stack command')
-
-
-def main():
-    config_logger()
-=======
 
 def _addarg_config(subparser):
     subparser.add_argument("-c", "--config", dest="config_file", help="alternative config file")
@@ -132,7 +99,6 @@
 def _addarg_region(subparser):
     subparser.add_argument("-r", "--region", help="region to connect to")
 
->>>>>>> 0d4db2f9
 
 def _addarg_nowait(subparser):
     subparser.add_argument(
@@ -153,49 +119,6 @@
     )
     subparsers = parser.add_subparsers()
     subparsers.required = True
-<<<<<<< HEAD
-    subparsers.dest = 'command'
-
-    pcreate = subparsers.add_parser('create', help='creates a cluster')
-    pcreate.add_argument("cluster_name", type=str, default=None,
-                        help='create an AWS ParallelCluster with the provided name.')
-    _addarg_config(pcreate)
-    _addarg_region(pcreate)
-    _addarg_nowait(pcreate)
-    pcreate.add_argument("--norollback", "-nr", action='store_true', dest="norollback", default=False,
-                         help='disable stack rollback on error')
-    pcreate.add_argument("--template-url", "-u", type=str, dest="template_url", default=None,
-                         help='specify a URL for a custom cloudformation template')
-    pcreate.add_argument("--cluster-template", "-t", type=str, dest="cluster_template", default=None,
-                         help='specify a specific cluster template to use')
-    pcreate.add_argument("--extra-parameters", "-p", type=json.loads, dest="extra_parameters", default=None,
-                         help='add extra parameters to stack create')
-    pcreate.add_argument("--tags", "-g", type=json.loads, dest="tags", default=None,
-                         help='tags to be added to the stack')
-    pcreate.set_defaults(func=create)
-
-    pupdate = subparsers.add_parser('update', help='update a running cluster')
-    pupdate.add_argument("cluster_name", type=str, default=None,
-                        help='update the AWS ParallelCluster with the provided name.')
-    _addarg_config(pupdate)
-    _addarg_region(pupdate)
-    _addarg_nowait(pupdate)
-    pupdate.add_argument("--norollback", "-nr", action='store_true', dest="norollback", default=False,
-                         help='disable stack rollback on error')
-    pupdate.add_argument("--template-url", "-u", type=str, dest="template_url", default=None,
-                         help='specify a URL for a custom cloudformation template')
-    pupdate.add_argument("--cluster-template", "-t", type=str, dest="cluster_template", default=None,
-                         help='specify a specific cluster template to use')
-    pupdate.add_argument("--extra-parameters", "-p", type=str, dest="extra_parameters", default=None,
-                         help='add extra parameters to stack update')
-    pupdate.add_argument("--reset-desired", "-rd", action='store_true', dest="reset_desired", default=False,
-                         help='reset the current ASG desired capacity to initial config values')
-    pupdate.set_defaults(func=update)
-
-    pdelete = subparsers.add_parser('delete', help='delete a cluster')
-    pdelete.add_argument("cluster_name", type=str, default=None,
-                         help='delete the AWS ParallelCluster with the provided name.')
-=======
     subparsers.dest = "command"
 
     # create command subparser
@@ -270,17 +193,11 @@
         'calling "pcluster status mycluster"',
     )
     pdelete.add_argument("cluster_name", help="name of the cluster to delete")
->>>>>>> 0d4db2f9
     _addarg_config(pdelete)
     _addarg_region(pdelete)
     _addarg_nowait(pdelete)
     pdelete.set_defaults(func=delete)
 
-<<<<<<< HEAD
-    pstart = subparsers.add_parser('start', help='start the compute fleet that has been stopped')
-    pstart.add_argument("cluster_name", type=str, default=None,
-                        help='starts the compute fleet of the provided cluster name.')
-=======
     # start command subparser
     pstart = subparsers.add_parser(
         "start",
@@ -291,17 +208,10 @@
         "that were used to update the cluster since creation.",
     )
     pstart.add_argument("cluster_name", help="starts the compute fleet of the provided cluster name")
->>>>>>> 0d4db2f9
     _addarg_config(pstart)
     _addarg_region(pstart)
     pstart.set_defaults(func=start)
 
-<<<<<<< HEAD
-    pstop = subparsers.add_parser('stop', help='stop the compute fleet, but leave the master server running for '
-                                               'debugging/development')
-    pstop.add_argument("cluster_name", type=str, default=None,
-                       help='stops the compute fleet of the provided cluster name.')
-=======
     # stop command subparser
     pstop = subparsers.add_parser(
         "stop",
@@ -311,35 +221,18 @@
         "all EC2 resources and avoid EC2 charges, consider deleting the cluster.",
     )
     pstop.add_argument("cluster_name", help="stops the compute fleet of the provided cluster name")
->>>>>>> 0d4db2f9
     _addarg_config(pstop)
     _addarg_region(pstop)
     pstop.set_defaults(func=stop)
 
-<<<<<<< HEAD
-    pstatus = subparsers.add_parser('status', help='pull the current status of the cluster')
-    pstatus.add_argument("cluster_name", type=str, default=None,
-                         help='show the status of the AWS ParallelCluster with the provided name.')
-=======
     # status command subparser
     pstatus = subparsers.add_parser("status", help="Pulls the current status of the cluster.")
     pstatus.add_argument("cluster_name", help="Shows the status of the cluster with the provided name.")
->>>>>>> 0d4db2f9
     _addarg_config(pstatus)
     _addarg_region(pstatus)
     _addarg_nowait(pstatus)
     pstatus.set_defaults(func=status)
 
-<<<<<<< HEAD
-    plist = subparsers.add_parser('list', help='display a list of stacks associated with AWS ParallelCluster')
-    _addarg_config(plist)
-    _addarg_region(plist)
-    plist.set_defaults(func=list)
-
-    pinstances = subparsers.add_parser('instances', help='display a list of all instances in a cluster')
-    pinstances.add_argument("cluster_name", type=str, default=None,
-                            help='show the status of the AWS ParallelCluster with the provided name.')
-=======
     # list command subparser
     plist = subparsers.add_parser(
         "list",
@@ -353,25 +246,10 @@
     # instances command subparser
     pinstances = subparsers.add_parser("instances", help="Displays a list of all instances in a cluster.")
     pinstances.add_argument("cluster_name", help="Display the instances for the cluster with the provided name.")
->>>>>>> 0d4db2f9
     _addarg_config(pinstances)
     _addarg_region(pinstances)
     pinstances.set_defaults(func=instances)
 
-<<<<<<< HEAD
-    pssh = subparsers.add_parser('ssh', help='connect to the master server using SSH',
-                                 description='run ssh command with username and ip address pre-filled. '\
-                                             'Arbitrary arguments are appended to the end of the ssh commmand. '\
-                                             'This command may be customized in the aliases '
-                                             'section of the config file.')
-    pssh.add_argument("cluster_name", type=str, default=None,
-                      help='name of the cluster to set variables for.')
-    pssh.add_argument("--dryrun", "-d", action='store_true', dest="dryrun", default=False,
-                      help='print command and exit.')
-    pssh.set_defaults(func=command)
-
-    pconfigure = subparsers.add_parser('configure', help='creating initial AWS ParallelCluster configuration')
-=======
     # ssh command subparser
     ssh_example = textwrap.dedent(
         """Example::
@@ -443,7 +321,6 @@
 
     # configure command subparser
     pconfigure = subparsers.add_parser("configure", help="Start initial AWS ParallelCluster configuration.")
->>>>>>> 0d4db2f9
     _addarg_config(pconfigure)
     pconfigure.set_defaults(func=configure)
 
@@ -451,22 +328,6 @@
     pversion = subparsers.add_parser("version", help="Display version of AWS ParallelCluster.")
     pversion.set_defaults(func=version)
 
-<<<<<<< HEAD
-    pami = subparsers.add_parser('createami', help='(Linux/OSX) create a custom AMI to use with AWS ParallelCluster')
-    pami.add_argument("--ami-id", "-ai", type=str, dest="base_ami_id", default=None, required=True,
-                      help="specify the base AMI to use for building the AWS ParallelCluster AMI")
-    pami.add_argument("--os", "-os", type=str, dest="base_ami_os", default=None, required=True,
-                      help="specify the OS of the base AMI. "
-                           "Valid values are alinux, ubuntu1404, ubuntu1604, centos6 or centos7")
-    pami.add_argument("--ami-name-prefix", "-ap", type=str, dest="custom_ami_name_prefix", default='custom-ami-',
-                      help="specify the prefix name of the resulting AWS ParallelCluster AMI")
-    pami.add_argument("--custom-cookbook", "-cc", type=str, dest="custom_ami_cookbook", default=None,
-                      help="specify the cookbook to use to build the AWS ParallelCluster AMI")
-    _addarg_config(pami)
-    _addarg_region(pami)
-    pami.set_defaults(template_url=None)
-    pami.set_defaults(func=create_ami)
-=======
     return parser
 
 
@@ -475,7 +336,6 @@
 
     logger = logging.getLogger("pcluster.pcluster")
     logger.debug("pcluster CLI starting")
->>>>>>> 0d4db2f9
 
     parser = _get_parser()
     args, extra_args = parser.parse_known_args()
