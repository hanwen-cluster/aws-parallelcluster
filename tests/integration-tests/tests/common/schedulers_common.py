# Copyright 2019 Amazon.com, Inc. or its affiliates. All Rights Reserved.
#
# Licensed under the Apache License, Version 2.0 (the "License"). You may not use this file except in compliance
# with the License. A copy of the License is located at
#
# http://aws.amazon.com/apache2.0/
#
# or in the "LICENSE.txt" file accompanying this file. This file is distributed on an "AS IS" BASIS, WITHOUT WARRANTIES
# OR CONDITIONS OF ANY KIND, express or implied. See the License for the specific language governing permissions and
# limitations under the License.
import logging
import os
import re
from abc import ABCMeta, abstractmethod

from assertpy import assert_that
from retrying import retry
from time_utils import minutes, seconds


class SchedulerCommands(metaclass=ABCMeta):
    """Define common scheduler commands."""

    @abstractmethod
    def __init__(self, remote_command_executor):
        self._remote_command_executor = remote_command_executor

    @abstractmethod
    def assert_job_submitted(self, submit_output):
        """
        Assert that a job is successfully submitted.

        :param submit_output: stdout from the submit command.
        :return: the job id
        """
        pass

    @abstractmethod
    def wait_job_completed(self, job_id):
        """
        Wait for job completion.

        :param job_id: id of the job to wait for.
        :return: status of the job.
        """
        pass

    @abstractmethod
    def get_job_exit_status(self, job_id):
        """
        Retrieve the job exist status.

        :param job_id: id of the job.
        :return: the job exist status.
        """
        pass

    @abstractmethod
    def submit_command(self, command, nodes=1, slots=None):
        """
        Submit a job to the scheduler.

        :param command: command to submit.
        :return: result from remote command execution.
        """
        pass

    @abstractmethod
    def submit_script(self, script, script_args=None, nodes=1, slots=None, additional_files=None):
        """
        Submit a job to the scheduler by using a script file.

        :param script: script to submit.
        :return: result from remote command execution.
        """
        pass

    @abstractmethod
    def assert_job_succeeded(self, job_id, children_number=0):
        """
        Assert that the job succeeded.

        :param job_id: id of the job to check.
        :param children_number: number of expected children. (e.g. array, multi-node)
        """
        pass

    @abstractmethod
    def compute_nodes_count(self):
        """Retrieve the number of compute nodes attached to the scheduler."""
        pass

    @abstractmethod
    def get_compute_nodes(self):
        """Retrieve the list of compute nodes attached to the scheduler."""
        pass

    @abstractmethod
    def wait_for_locked_node(self):
        """Wait for at least one node to be locked."""
        pass

    @abstractmethod
    def get_node_cores(self):
        """Get number of slots per instance."""
        pass

    @abstractmethod
    def set_nodes_state(self, compute_nodes, state):
        """Set nodes to down state in scheduler"""
        pass

    @abstractmethod
    def get_nodes_status(self):
        """Retrieve node state/status from scheduler"""
        pass


class AWSBatchCommands(SchedulerCommands):
    """Implement commands for awsbatch scheduler."""

    def __init__(self, remote_command_executor):
        super().__init__(remote_command_executor)

    @retry(
        retry_on_result=lambda result: "FAILED" not in result and any(status != "SUCCEEDED" for status in result),
        wait_fixed=seconds(7),
        stop_max_delay=minutes(15),
    )
    def wait_job_completed(self, job_id):  # noqa: D102
        result = self._remote_command_executor.run_remote_command("awsbstat -d {0}".format(job_id), log_output=True)
        return re.findall(r"status\s+: (.+)", result.stdout)

    def get_job_exit_status(self, job_id):  # noqa: D102
        return self.wait_job_completed(job_id)

    def assert_job_submitted(self, awsbsub_output):  # noqa: D102
        __tracebackhide__ = True
        match = re.search(r"Job ([a-z0-9\-]{36}) \(.+\) has been submitted.", awsbsub_output)
        assert_that(match).is_not_none()
        return match.group(1)

    def submit_command(self, command, nodes=1, slots=None):  # noqa: D102
        return self._remote_command_executor.run_remote_command('echo "{0}" | awsbsub -n {1}'.format(command, nodes))

    def submit_script(self, script, script_args=None, nodes=1, additional_files=None, slots=None):  # noqa: D102
        raise NotImplementedError

    def assert_job_succeeded(self, job_id, children_number=0):  # noqa: D102
        __tracebackhide__ = True
        status = self.get_job_exit_status(job_id)
        assert_that(status).is_length(1 + children_number)
        assert_that(status).contains_only("SUCCEEDED")

    def compute_nodes_count(self):  # noqa: D102
        raise NotImplementedError

    def get_compute_nodes(self):  # noqa: D102
        raise NotImplementedError

    def wait_for_locked_node(self):  # noqa: D102
        raise NotImplementedError

    def get_node_cores(self):  # noqa: D102
        raise NotImplementedError

    def set_nodes_state(self, compute_nodes, state):
        """Not implemented."""
        raise NotImplementedError

    def get_nodes_status(self):
        """Not implemented."""
        raise NotImplementedError


<<<<<<< HEAD
=======
class SgeCommands(SchedulerCommands):
    """Implement commands for sge scheduler."""

    def __init__(self, remote_command_executor):
        super().__init__(remote_command_executor)

    @retry(retry_on_result=lambda result: result != 0, wait_fixed=seconds(3), stop_max_delay=minutes(7))
    def wait_job_completed(self, job_id):  # noqa: D102
        result = self._remote_command_executor.run_remote_command("qacct -j {0}".format(job_id), raise_on_error=False)
        return result.return_code

    def get_job_exit_status(self, job_id):  # noqa: D102
        result = self._remote_command_executor.run_remote_command("qacct -j {0}".format(job_id))
        match = re.search(r"exit_status\s+([0-9]+)", result.stdout)
        assert_that(match).is_not_none()
        return match.group(1)

    def assert_job_submitted(self, qsub_output, is_array=False):  # noqa: D102
        __tracebackhide__ = True
        if is_array:
            regex = r"Your job-array ([0-9]+)\.[0-9\-:]+ \(.+\) has been submitted"
        else:
            regex = r"Your job ([0-9]+) \(.+\) has been submitted"
        match = re.search(regex, qsub_output)
        assert_that(match).is_not_none()
        return match.group(1)

    def submit_command(self, command, nodes=1, slots=None, hold=False, after_ok=None, host=None):  # noqa: D102
        flags = ""
        if nodes > 1:
            slots = nodes * slots
        if slots:
            flags += "-pe mpi {0} ".format(slots)
        if hold:
            flags += "-h "
        if after_ok:
            flags += "-hold_jid {0} ".format(after_ok)
        if host:
            flags += "-l hostname={0} ".format(host)
        return self._remote_command_executor.run_remote_command(
            "echo '{0}' | qsub {1}".format(command, flags), raise_on_error=False
        )

    def submit_script(self, script, script_args=None, nodes=1, slots=None, additional_files=None, host=None):
        """Submit job with script."""
        if not additional_files:
            additional_files = []
        if not script_args:
            script_args = []
        additional_files.append(script)
        flags = ""
        if slots:
            flags += "-pe mpi {0} ".format(slots)
        if host:
            flags += "-l hostname={0} ".format(host)
        script_name = os.path.basename(script)
        return self._remote_command_executor.run_remote_command(
            "qsub {0} {1} {2}".format(flags, script_name, " ".join(script_args)), additional_files=additional_files
        )

    def assert_job_succeeded(self, job_id, children_number=0):  # noqa: D102
        __tracebackhide__ = True
        status = self.get_job_exit_status(job_id)
        assert_that(status).is_equal_to("0")

    def compute_nodes_count(self):  # noqa: D102
        result = self._remote_command_executor.run_remote_command("qhost | grep -o ip- | wc -l")
        # split()[-1] to extract last line and trim whitespaces
        return int(result.stdout.split()[-1])

    def get_compute_nodes(self):  # noqa: D102
        result = self._remote_command_executor.run_remote_command("qhost | grep ip- | awk '{print $1}'")
        return result.stdout.splitlines()

    @retry(
        retry_on_result=lambda result: "<state>d</state>" not in result,
        wait_fixed=seconds(3),
        stop_max_delay=minutes(5),
    )
    def wait_for_locked_node(self):  # noqa: D102
        return self._remote_command_executor.run_remote_command("qstat -f -xml").stdout

    def get_node_cores(self):
        """Return number of slots from the scheduler."""
        result = self._remote_command_executor.run_remote_command("qhost -F | grep hl:m_core")
        return re.search(r"hl:m_core=(\d+).000000", result.stdout).group(1)

    def set_nodes_state(self, compute_nodes, state):
        """Not implemented."""
        raise NotImplementedError

    def get_nodes_status(self):
        """Not implemented."""
        raise NotImplementedError

    @retry(retry_on_result=lambda result: result == [], wait_fixed=seconds(3), stop_max_delay=minutes(7))
    def get_nodes_used_slots(self):  # noqa: D102
        """Return a list that contains number of slots used by each node."""
        result = self._remote_command_executor.run_remote_command("qstat -f | grep 'r ' | awk '{print$8}'")
        return result.stdout.splitlines()


>>>>>>> 8c2e9595
class SlurmCommands(SchedulerCommands):
    """Implement commands for slurm scheduler."""

    def __init__(self, remote_command_executor):
        super().__init__(remote_command_executor)

    @retry(
        retry_on_result=lambda result: "JobState" not in result
        or any(
            value in result
            for value in ["EndTime=Unknown", "JobState=RUNNING", "JobState=COMPLETING", "JobState=CONFIGURING"]
        ),
        wait_fixed=seconds(3),
        stop_max_delay=minutes(7),
    )
    def wait_job_completed(self, job_id):  # noqa: D102
        result = self._remote_command_executor.run_remote_command(
            "scontrol show jobs -o {0}".format(job_id), raise_on_error=False
        )
        return result.stdout

    def get_job_exit_status(self, job_id):  # noqa: D102
        result = self._remote_command_executor.run_remote_command("scontrol show jobs -o {0}".format(job_id))
        match = re.search(r"ExitCode=(.+?) ", result.stdout)
        return match.group(1)

    def assert_job_submitted(self, sbatch_output):  # noqa: D102
        __tracebackhide__ = True
        match = re.search(r"Submitted batch job ([0-9]+)", sbatch_output)
        assert_that(match).is_not_none()
        return match.group(1)

    def submit_command(
        self,
        command,
        nodes=0,
        slots=None,
        host=None,
        after_ok=None,
        partition=None,
        constraint=None,
        other_options=None,
        raise_on_error=True,
    ):
        """Submit job with command."""
        job_submit_command = "--wrap='{0}'".format(command)

        return self._submit_batch_job(
            job_submit_command,
            nodes,
            slots,
            host,
            after_ok,
            partition,
            constraint,
            other_options,
            raise_on_error=raise_on_error,
        )

    def submit_script(
        self,
        script,
        script_args=None,
        nodes=0,
        slots=None,
        host=None,
        after_ok=None,
        partition=None,
        constraint=None,
        other_options=None,
        additional_files=None,
        raise_on_error=True,
    ):
        """Submit job with script."""
        if not additional_files:
            additional_files = []
        if not script_args:
            script_args = []
        additional_files.append(script)
        script_name = os.path.basename(script)
        job_submit_command = " {0} {1}".format(script_name, " ".join(script_args))

        return self._submit_batch_job(
            job_submit_command,
            nodes,
            slots,
            host,
            after_ok,
            partition,
            constraint,
            other_options,
            additional_files,
            raise_on_error=raise_on_error,
        )

    def _submit_batch_job(
        self,
        job_submit_command,
        nodes=0,
        slots=None,
        host=None,
        after_ok=None,
        partition=None,
        constraint=None,
        other_options=None,
        additional_files=None,
        raise_on_error=True,
    ):
        submission_command = "sbatch"
        if host:
            submission_command += " --nodelist={0}".format(host)
        if slots:
            submission_command += " -n {0}".format(slots)
        if nodes > 0:
            submission_command += " -N {0}".format(nodes)
        if after_ok:
            submission_command += " -d afterok:{0}".format(after_ok)
        if partition:
            submission_command += " -p {0}".format(partition)
        if constraint:
            submission_command += " -C '{0}'".format(constraint)
        if other_options:
            submission_command += " {0}".format(other_options)
        submission_command += " {0}".format(job_submit_command)

        if additional_files:
            return self._remote_command_executor.run_remote_command(
                submission_command, additional_files=additional_files, raise_on_error=raise_on_error
            )
        else:
            return self._remote_command_executor.run_remote_command(submission_command, raise_on_error=raise_on_error)

    def _dump_job_output(self, job_info):
        params = re.split(r"\s+", job_info)
        stderr = None
        stdout = None
        for param in params:
            match_stderr = re.match(r"StdErr=(.*)?", param)
            match_stdout = re.match(r"StdOut=(.*)?", param)
            if match_stderr:
                stderr = match_stderr.group(1)
                logging.info("stderr:" + stderr)
            if match_stdout:
                stdout = match_stdout.group(1)
                logging.info("stdout:" + stdout)
        if stderr is not None or stdout is not None:
            if stderr == stdout:
                result = self._remote_command_executor.run_remote_command(f'echo "stderr/stdout:" && cat {stderr}')
                logging.error(result.stdout)
            else:
                if stderr is not None:
                    stderr_result = self._remote_command_executor.run_remote_command(f'echo "stderr" && cat {stderr}')
                    logging.error(stderr_result.stdout)

                if stdout is not None:
                    stdout_result = self._remote_command_executor.run_remote_command(f'echo "stdout" && cat {stdout}')
                    logging.error(stdout_result.stdout)
        else:
            logging.error("Unable to retrieve job output.")

    def assert_job_succeeded(self, job_id, children_number=0):  # noqa: D102
        result = self._remote_command_executor.run_remote_command("scontrol show jobs -o {0}".format(job_id))
        try:
            assert_that(result.stdout).contains("JobState=COMPLETED")
        except AssertionError:
            self._dump_job_output(result.stdout)
            raise

    def compute_nodes_count(self, filter_by_partition=None):  # noqa: D102
        return len(self.get_compute_nodes(filter_by_partition))

    def get_compute_nodes(self, filter_by_partition=None):  # noqa: D102
        command = "sinfo --Node --noheader --responding"
        if filter_by_partition:
            command += " --partition {}".format(filter_by_partition)
        # Print first and fourth columns to get nodename and state only (default partition contains *)
        # Filter out nodes that are not responding or in power saving states
        command += " | awk '{print $1, $4}' | grep -v '[*#~%]' | awk '{print $1}'"
        result = self._remote_command_executor.run_remote_command(command)
        return result.stdout.splitlines()

    @retry(retry_on_result=lambda result: "drain" not in result, wait_fixed=seconds(3), stop_max_delay=minutes(5))
    def wait_for_locked_node(self):  # noqa: D102
        return self._remote_command_executor.run_remote_command("/opt/slurm/bin/sinfo -h -o '%t'").stdout

    def get_node_cores(self, partition=None):
        """Return number of slots from the scheduler."""
        check_core_cmd = "/opt/slurm/bin/sinfo -o '%c' -h"
        if partition:
            check_core_cmd += " -p {}".format(partition)
        result = self._remote_command_executor.run_remote_command(check_core_cmd)
        return re.search(r"(\d+)", result.stdout).group(1)

    def get_job_info(self, job_id):
        """Return job details from slurm"""
        return self._remote_command_executor.run_remote_command("scontrol show jobs -o {0}".format(job_id)).stdout

    def cancel_job(self, job_id):
        """Cancel a job"""
        return self._remote_command_executor.run_remote_command("scancel {}".format(job_id))

    def set_nodes_state(self, compute_nodes, state):
        """Put nodes into a state."""
        self._remote_command_executor.run_remote_command(
            "sudo /opt/slurm/bin/scontrol update NodeName={} state={} reason=testing".format(
                ",".join(compute_nodes), state
            )
        )

    def set_partition_state(self, partition, state):
        """Put partition into a state."""
        self._remote_command_executor.run_remote_command(
            "sudo /opt/slurm/bin/scontrol update partition={} state={}".format(partition, state)
        )

    def get_nodes_status(self, filter_by_nodes=None):
        """Retrieve node state/status from scheduler"""
        result = self._remote_command_executor.run_remote_command(
            "/opt/slurm/bin/sinfo -N --long -h | awk '{print$1, $4}'"
        ).stdout.splitlines()
        current_node_states = {}
        for entry in result:
            nodename, state = entry.split()
            current_node_states[nodename] = state
        return (
            {node: current_node_states.get(node, "Unable to retrieve state") for node in filter_by_nodes}
            if filter_by_nodes
            else current_node_states
        )

    def get_node_addr_host(self):
        """Return a list of nodename, nodeaddr, nodehostname entries."""
<<<<<<< HEAD
=======
        # q1-dy-c5xlarge-1 172.31.4.241 q1-dy-c5xlarge-1
        # q1-dy-c5xlarge-2 172.31.4.136 q1-dy-c5xlarge-2
        # q1-dy-c5xlarge-3 q1-dy-c5xlarge-3 q1-dy-c5xlarge-3
>>>>>>> 8c2e9595
        return self._remote_command_executor.run_remote_command(
            "/opt/slurm/bin/sinfo -O NodeList:' ',NodeAddr:' ',NodeHost:' ' -N -h | awk '{print$1, $2, $3}'"
        ).stdout.splitlines()

    def submit_command_and_assert_job_accepted(self, submit_command_args):
        """Submit a command and assert the job is accepted by scheduler."""
        result = self.submit_command(**submit_command_args)
        return self.assert_job_submitted(result.stdout)

    def get_partition_state(self, partition):
        """Get the state of the partition."""
        return self._remote_command_executor.run_remote_command(
            f'/opt/slurm/bin/scontrol show partition={partition} | grep -oP "State=\\K(\\S+)"'
        ).stdout

    @retry(wait_fixed=seconds(20), stop_max_delay=minutes(5))
    def wait_job_running(self, job_id):
        """Wait till job starts running."""
        result = self._remote_command_executor.run_remote_command("scontrol show jobs -o {0}".format(job_id))
        assert_that(result.stdout).contains("JobState=RUNNING")


class TorqueCommands(SchedulerCommands):
    """Implement commands for torque scheduler."""

    def __init__(self, remote_command_executor):
        super().__init__(remote_command_executor)

    @retry(
        retry_on_result=lambda result: "job_state = C" not in result, wait_fixed=seconds(3), stop_max_delay=minutes(12)
    )
    def wait_job_completed(self, job_id):  # noqa: D102
        result = self._remote_command_executor.run_remote_command("qstat -f {0}".format(job_id))
        return result.stdout

    def get_job_exit_status(self, job_id):  # noqa: D102
        result = self._remote_command_executor.run_remote_command("qstat -f {0}".format(job_id))
        match = re.search(r"exit_status = (\d+)", result.stdout)
        return match.group(1)

    def assert_job_submitted(self, qsub_output):  # noqa: D102
        __tracebackhide__ = True
        # qsub_output is the id of the job in case of successful submissions
        id = qsub_output
        # check that the job exists
        self._remote_command_executor.run_remote_command("qstat -f {0}".format(id))
        return id

    def submit_command(self, command, nodes=1, slots=None, after_ok=None):  # noqa: D102
        flags = "-l nodes={0}:ppn={1}".format(nodes or 1, slots or 1)
        if after_ok:
            flags += " -W depend=afterok:{0}".format(after_ok)
        return self._remote_command_executor.run_remote_command(
            "echo '{0}' | qsub {1}".format(command, flags), raise_on_error=False
        )

    def submit_script(self, script, script_args=None, nodes=1, slots=None, additional_files=None):  # noqa: D102
        if not additional_files:
            additional_files = []
        script_name = os.path.basename(script)
        additional_files.append(script)
        flags = "-l nodes={0}:ppn={1}".format(nodes or 1, slots or 1)
        if script_args:
            flags += ' -F "{0}"'.format(" ".join(script_args))
        return self._remote_command_executor.run_remote_command(
            "qsub {0} {1}".format(flags, script_name), additional_files=additional_files
        )

    def assert_job_succeeded(self, job_id, children_number=0):  # noqa: D102
        __tracebackhide__ = True
        status = self.get_job_exit_status(job_id)
        assert_that(status).is_equal_to("0")

    def compute_nodes_count(self):  # noqa: D102
        result = self._remote_command_executor.run_remote_command("echo $(( $(pbsnodes -l all | wc -l) - 1))")
        # split()[-1] to extract last line and trim whitespaces
        return int(result.stdout.split()[-1])

    def get_compute_nodes(self):  # noqa: D102
        result = self._remote_command_executor.run_remote_command(
            "pbsnodes -l all | grep -v $(hostname) | awk '{print $1}'"
        )
        return result.stdout.splitlines()

    @retry(retry_on_result=lambda result: "offline" not in result, wait_fixed=seconds(5), stop_max_delay=minutes(5))
    def wait_for_locked_node(self):  # noqa: D102
        # discard the first node since that is the head node
        return self._remote_command_executor.run_remote_command(r'pbsnodes | grep -e "\sstate = " | tail -n +2').stdout

    def get_node_cores(self):
        """Return number of slots from the scheduler."""
        result = self._remote_command_executor.run_remote_command("pbsnodes | tail -n +10")
        return re.search(r"np = (\d+)", result.stdout).group(1)

    def set_nodes_state(self, compute_nodes, state):
        """Not implemented."""
        raise NotImplementedError

    def get_nodes_status(self):
        """Not implemented."""
        raise NotImplementedError


def get_scheduler_commands(scheduler, remote_command_executor):
    scheduler_commands = {
        "awsbatch": AWSBatchCommands,
        "slurm": SlurmCommands,
        "torque": TorqueCommands,
    }
    return scheduler_commands[scheduler](remote_command_executor)<|MERGE_RESOLUTION|>--- conflicted
+++ resolved
@@ -173,111 +173,6 @@
         raise NotImplementedError
 
 
-<<<<<<< HEAD
-=======
-class SgeCommands(SchedulerCommands):
-    """Implement commands for sge scheduler."""
-
-    def __init__(self, remote_command_executor):
-        super().__init__(remote_command_executor)
-
-    @retry(retry_on_result=lambda result: result != 0, wait_fixed=seconds(3), stop_max_delay=minutes(7))
-    def wait_job_completed(self, job_id):  # noqa: D102
-        result = self._remote_command_executor.run_remote_command("qacct -j {0}".format(job_id), raise_on_error=False)
-        return result.return_code
-
-    def get_job_exit_status(self, job_id):  # noqa: D102
-        result = self._remote_command_executor.run_remote_command("qacct -j {0}".format(job_id))
-        match = re.search(r"exit_status\s+([0-9]+)", result.stdout)
-        assert_that(match).is_not_none()
-        return match.group(1)
-
-    def assert_job_submitted(self, qsub_output, is_array=False):  # noqa: D102
-        __tracebackhide__ = True
-        if is_array:
-            regex = r"Your job-array ([0-9]+)\.[0-9\-:]+ \(.+\) has been submitted"
-        else:
-            regex = r"Your job ([0-9]+) \(.+\) has been submitted"
-        match = re.search(regex, qsub_output)
-        assert_that(match).is_not_none()
-        return match.group(1)
-
-    def submit_command(self, command, nodes=1, slots=None, hold=False, after_ok=None, host=None):  # noqa: D102
-        flags = ""
-        if nodes > 1:
-            slots = nodes * slots
-        if slots:
-            flags += "-pe mpi {0} ".format(slots)
-        if hold:
-            flags += "-h "
-        if after_ok:
-            flags += "-hold_jid {0} ".format(after_ok)
-        if host:
-            flags += "-l hostname={0} ".format(host)
-        return self._remote_command_executor.run_remote_command(
-            "echo '{0}' | qsub {1}".format(command, flags), raise_on_error=False
-        )
-
-    def submit_script(self, script, script_args=None, nodes=1, slots=None, additional_files=None, host=None):
-        """Submit job with script."""
-        if not additional_files:
-            additional_files = []
-        if not script_args:
-            script_args = []
-        additional_files.append(script)
-        flags = ""
-        if slots:
-            flags += "-pe mpi {0} ".format(slots)
-        if host:
-            flags += "-l hostname={0} ".format(host)
-        script_name = os.path.basename(script)
-        return self._remote_command_executor.run_remote_command(
-            "qsub {0} {1} {2}".format(flags, script_name, " ".join(script_args)), additional_files=additional_files
-        )
-
-    def assert_job_succeeded(self, job_id, children_number=0):  # noqa: D102
-        __tracebackhide__ = True
-        status = self.get_job_exit_status(job_id)
-        assert_that(status).is_equal_to("0")
-
-    def compute_nodes_count(self):  # noqa: D102
-        result = self._remote_command_executor.run_remote_command("qhost | grep -o ip- | wc -l")
-        # split()[-1] to extract last line and trim whitespaces
-        return int(result.stdout.split()[-1])
-
-    def get_compute_nodes(self):  # noqa: D102
-        result = self._remote_command_executor.run_remote_command("qhost | grep ip- | awk '{print $1}'")
-        return result.stdout.splitlines()
-
-    @retry(
-        retry_on_result=lambda result: "<state>d</state>" not in result,
-        wait_fixed=seconds(3),
-        stop_max_delay=minutes(5),
-    )
-    def wait_for_locked_node(self):  # noqa: D102
-        return self._remote_command_executor.run_remote_command("qstat -f -xml").stdout
-
-    def get_node_cores(self):
-        """Return number of slots from the scheduler."""
-        result = self._remote_command_executor.run_remote_command("qhost -F | grep hl:m_core")
-        return re.search(r"hl:m_core=(\d+).000000", result.stdout).group(1)
-
-    def set_nodes_state(self, compute_nodes, state):
-        """Not implemented."""
-        raise NotImplementedError
-
-    def get_nodes_status(self):
-        """Not implemented."""
-        raise NotImplementedError
-
-    @retry(retry_on_result=lambda result: result == [], wait_fixed=seconds(3), stop_max_delay=minutes(7))
-    def get_nodes_used_slots(self):  # noqa: D102
-        """Return a list that contains number of slots used by each node."""
-        result = self._remote_command_executor.run_remote_command("qstat -f | grep 'r ' | awk '{print$8}'")
-        return result.stdout.splitlines()
-
-
->>>>>>> 8c2e9595
 class SlurmCommands(SchedulerCommands):
     """Implement commands for slurm scheduler."""
 
@@ -510,12 +405,9 @@
 
     def get_node_addr_host(self):
         """Return a list of nodename, nodeaddr, nodehostname entries."""
-<<<<<<< HEAD
-=======
         # q1-dy-c5xlarge-1 172.31.4.241 q1-dy-c5xlarge-1
         # q1-dy-c5xlarge-2 172.31.4.136 q1-dy-c5xlarge-2
         # q1-dy-c5xlarge-3 q1-dy-c5xlarge-3 q1-dy-c5xlarge-3
->>>>>>> 8c2e9595
         return self._remote_command_executor.run_remote_command(
             "/opt/slurm/bin/sinfo -O NodeList:' ',NodeAddr:' ',NodeHost:' ' -N -h | awk '{print$1, $2, $3}'"
         ).stdout.splitlines()
