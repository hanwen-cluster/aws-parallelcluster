--- conflicted
+++ resolved
@@ -19,11 +19,7 @@
 
 @pytest.mark.regions(["ap-northeast-1"])
 @pytest.mark.instances(["m6g.xlarge"])
-<<<<<<< HEAD
-@pytest.mark.oss(["ubuntu1804", "alinux2"])
-=======
-@pytest.mark.oss(["ubuntu1804", "alinux2", "centos7", "centos8"])
->>>>>>> 8c2e9595
+@pytest.mark.oss(["ubuntu1804", "alinux2", "centos7"])
 @pytest.mark.schedulers(["slurm"])
 def test_arm_pl(region, scheduler, instance, os, pcluster_config_reader, clusters_factory, test_datadir):
     """Test Arm Performance Library"""
@@ -80,12 +76,9 @@
     assert_that(eula_path_result).contains("license_agreement.txt")
     assert_that(eula_path_result).contains("third_party_licenses.txt")
 
-<<<<<<< HEAD
-=======
     # On centos7 we need to use binutils v2.30 for proper architecture detection
     scl_centos7 = "scl enable devtoolset-8" if os == "centos7" else ""
 
->>>>>>> 8c2e9595
     # Assert pass the example tests
     remote_command_executor.run_remote_command(
         f"sudo chmod 777 /opt/arm/armpl/{armpl_version}/armpl_{armpl_major_minor_version}_gcc-{gcc_version}/examples"
@@ -93,11 +86,7 @@
     test_result = remote_command_executor.run_remote_command(
         f"module load {armpl_module_general_name} && "
         f"cd /opt/arm/armpl/{armpl_version}/"
-<<<<<<< HEAD
-        f"armpl_{armpl_major_minor_version}_gcc-{gcc_version}/examples && make clean && make"
-=======
         f"armpl_{armpl_major_minor_version}_gcc-{gcc_version}/examples && make clean && {scl_centos7} make"
->>>>>>> 8c2e9595
     ).stdout.lower()
     assert_that(test_result).contains("testing: no example difference files were generated")
     assert_that(test_result).contains("test passed ok")